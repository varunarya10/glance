--- conflicted
+++ resolved
@@ -93,11 +93,8 @@
                       "virtual machine images to. Choices: ('%s') "
                       "Default: %%default" % "','".join(DEFAULT_STORE_CHOICES))
     glance.store.add_options(parser)
-<<<<<<< HEAD
+    glance.registry.db.add_options(parser)
     config.add_log_options('glance-combined', parser)
-=======
-    glance.registry.db.add_options(parser)
->>>>>>> 13f446df
 
 
 def main(_args):
