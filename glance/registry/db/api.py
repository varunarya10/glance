--- conflicted
+++ resolved
@@ -199,15 +199,12 @@
     session = get_session()
     with session.begin():
 
-<<<<<<< HEAD
-=======
         # Remove the properties passed in the values mapping. We
         # handle properties separately from base image attributes,
         # and leaving properties in the values mapping will cause
         # a SQLAlchemy model error because SQLAlchemy expects the
         # properties attribute of an Image model to be a list and
         # not a dict.
->>>>>>> 90051cf3
         properties = values.pop('properties', {})
 
         if image_id:
