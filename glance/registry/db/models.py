--- conflicted
+++ resolved
@@ -98,13 +98,8 @@
 
     id = Column(Integer, primary_key=True)
     name = Column(String(255))
-<<<<<<< HEAD
-    disk_format = Column(String(20))
-    container_format = Column(String(20))
-=======
     disk_format = Column(String(20), nullable=False)
     container_format = Column(String(20), nullable=False)
->>>>>>> 79ba479a
     size = Column(Integer)
     status = Column(String(30), nullable=False)
     is_public = Column(Boolean, nullable=False, default=False)
